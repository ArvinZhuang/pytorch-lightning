--- conflicted
+++ resolved
@@ -949,29 +949,9 @@
     mock_adam_step.assert_has_calls(expected_calls)
 
 
-<<<<<<< HEAD
 class TestManualOptimizationDDPCallack(Callback):
 
     def on_train_end(self, trainer, pl_module):
-=======
-@mock.patch.dict(os.environ, {"PL_DEV_DEBUG": "1"})
-@patch("torch.optim.Adam.step")
-@patch("torch.optim.SGD.step")
-@pytest.mark.skipif(torch.cuda.device_count() < 2, reason="test requires multi-GPU machine")
-@pytest.mark.skipif(
-    not os.getenv("PL_RUNNING_SPECIAL_TESTS", '0') == '1', reason="test should be run outside of pytest"
-)
-def test_step_with_optimizer_closure_with_different_frequencies_ddp(mock_sgd_step, mock_adam_step, tmpdir):
-    """
-    Tests that `step` works with optimizer_closure and different accumulated_gradient frequency
-    """
-
-    class TestModel(BoringModel):
-
-        def __init__(self):
-            super().__init__()
-            self.automatic_optimization = False
->>>>>>> a53c6d13
 
         opt_a, opt_b = pl_module.optimizers()
         assert opt_a._total_optimizer_step_calls == 4
@@ -979,6 +959,7 @@
 
 
 class TesManualOptimizationDDPModel(BoringModel):
+
     def __init__(self):
         super().__init__()
         self.automatic_optimization = False
@@ -1085,8 +1066,9 @@
 
 
 @pytest.mark.skipif(torch.cuda.device_count() < 2, reason="test requires multi-GPU machine")
-@pytest.mark.skipif(not os.getenv("PL_RUNNING_SPECIAL_TESTS", '0') == '1',
-                    reason="test should be run outside of pytest")
+@pytest.mark.skipif(
+    not os.getenv("PL_RUNNING_SPECIAL_TESTS", '0') == '1', reason="test should be run outside of pytest"
+)
 def test_step_with_optimizer_closure_with_different_frequencies_ddp(tmpdir):
     """
     Tests that `step` works with optimizer_closure and different accumulated_gradient frequency
