--- conflicted
+++ resolved
@@ -58,11 +58,7 @@
     """
     TRAINING = 'train'
     SANITY_CHECKING = 'sanity_check'
-<<<<<<< HEAD
-    VALIDATING = 'validation'
-=======
     VALIDATING = 'validate'
->>>>>>> 48bbcd3b
     TESTING = 'test'
     PREDICTING = 'predict'
     TUNING = 'tune'
