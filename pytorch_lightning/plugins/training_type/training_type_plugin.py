--- conflicted
+++ resolved
@@ -140,11 +140,7 @@
         return output
 
     def test_step_end(self, output):
-<<<<<<< HEAD
-        return output
-=======
         return output
 
     def on_save(self, checkpoint: dict) -> dict:
-        return checkpoint
->>>>>>> 0345fcfa
+        return checkpoint